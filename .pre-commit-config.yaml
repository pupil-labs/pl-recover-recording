repos:
<<<<<<< HEAD
  - repo: https://github.com/pre-commit/pre-commit-hooks
    rev: v4.1.0
    hooks:
      - id: check-case-conflict
      - id: check-merge-conflict
      - id: check-yaml
      - id: check-toml
      - id: debug-statements
      - id: end-of-file-fixer
      - id: mixed-line-ending
      - id: trailing-whitespace

  - repo: https://github.com/asottile/pyupgrade
    rev: v2.31.1
    hooks:
      - id: pyupgrade
        name: PyUpgrade 3.6+
        args: ["--py36-plus"]
        exclude: ^bin/

  - repo: https://github.com/pycqa/flake8
    rev: 4.0.1
    hooks:
    - id: flake8

  - repo: https://github.com/PyCQA/isort
    rev: 5.10.1
    hooks:
      - id: isort
        args: [--profile, black]

  - repo: https://github.com/psf/black
    rev: 22.1.0
    hooks:
      - id: black

  - repo: https://github.com/asottile/setup-cfg-fmt
    rev: v1.20.0
    hooks:
      - id: setup-cfg-fmt
=======
- repo: https://github.com/psf/black
  rev: 22.6.0
  hooks:
  - id: black
>>>>>>> 47c2cb32
<|MERGE_RESOLUTION|>--- conflicted
+++ resolved
@@ -1,5 +1,4 @@
 repos:
-<<<<<<< HEAD
   - repo: https://github.com/pre-commit/pre-commit-hooks
     rev: v4.1.0
     hooks:
@@ -23,7 +22,7 @@
   - repo: https://github.com/pycqa/flake8
     rev: 4.0.1
     hooks:
-    - id: flake8
+      - id: flake8
 
   - repo: https://github.com/PyCQA/isort
     rev: 5.10.1
@@ -32,17 +31,11 @@
         args: [--profile, black]
 
   - repo: https://github.com/psf/black
-    rev: 22.1.0
+    rev: 22.6.0
     hooks:
       - id: black
 
   - repo: https://github.com/asottile/setup-cfg-fmt
     rev: v1.20.0
     hooks:
-      - id: setup-cfg-fmt
-=======
-- repo: https://github.com/psf/black
-  rev: 22.6.0
-  hooks:
-  - id: black
->>>>>>> 47c2cb32
+      - id: setup-cfg-fmt